﻿using System;
using System.Collections.Concurrent;
using System.IO;
using System.Threading;
using System.Threading.Tasks;

namespace Downloader
{
    public class ConcurrentStream : IDisposable
    {
        private readonly SemaphoreSlim _queueCheckerSemaphore = new SemaphoreSlim(0);
        private readonly ManualResetEventSlim _completionEvent = new ManualResetEventSlim(true);
        private readonly ConcurrentBag<Packet> _inputBag = new ConcurrentBag<Packet>();
<<<<<<< HEAD
        private readonly int _resourceReleaseThreshold = 10000; // packets
=======
        private int? _resourceReleaseThreshold;
>>>>>>> c2b55356
        private long _packetCounter = 0;
        private bool _disposed;
        private Stream _stream;
        private string _path;

        public string Path
        {
            get => _path;
            set
            {
                if (!string.IsNullOrWhiteSpace(value))
                {
                    _path = value;
                    _stream = new FileStream(_path, FileMode.OpenOrCreate, FileAccess.ReadWrite, FileShare.Read);
                }
            }
        }

        public byte[] Data
        {
            get
            {
                Flush();
                if (_stream is MemoryStream mem)
                    return mem.ToArray();

                return null;
            }
            set
            {
                if (value != null)
                    _stream = new MemoryStream(value, true);
            }
        }

        public long Length => _stream?.Length ?? 0;

        public ConcurrentStream(Stream stream)
        {
            _stream = stream;
            Initial();
        }

        public ConcurrentStream(string filename, long initSize)
        {
            _path = filename;
            _stream = new FileStream(filename, FileMode.OpenOrCreate, FileAccess.ReadWrite, FileShare.Read);

            if (initSize > 0)
                _stream.SetLength(initSize);

            Initial();
        }

        public ConcurrentStream()
        {
            _stream = new MemoryStream();
            Initial();
        }

        private void Initial()
        {
            Task.Run(Watcher).ConfigureAwait(false);
        }

        public Stream OpenRead()
        {
            if (_stream?.CanSeek == true)
                _stream.Seek(0, SeekOrigin.Begin);

            return _stream;
        }

        public void WriteAsync(long position, byte[] bytes, int length)
        {
            _inputBag.Add(new Packet(position, bytes, length));
            _completionEvent.Reset();
            _queueCheckerSemaphore.Release();
        }

        private async Task Watcher()
        {
            while (!_disposed)
            {
                await _queueCheckerSemaphore.WaitAsync().ConfigureAwait(false);
                if (_inputBag.TryTake(out var packet))
                {
                    await WritePacket(packet).ConfigureAwait(false);
                    ReleasePackets(packet.Data.Length);
                    packet.Dispose();
                }
            }
        }
        private async Task WritePacket(Packet packet)
        {
            if (_stream.CanSeek)
            {
                _stream.Position = packet.Position;
                await _stream.WriteAsync(packet.Data, 0, packet.Length).ConfigureAwait(false);
                _packetCounter++;
            }

            if (_inputBag.IsEmpty)
                _completionEvent.Set();
        }

        private void ReleasePackets(int packetSize)
        {
            _resourceReleaseThreshold ??= 1024 * 1024 * 50 / packetSize; // 50MB / a packet size

            // Clean up RAM every _resourceReleaseThreshold packet
            if (_packetCounter % _resourceReleaseThreshold == 0)
                GC.Collect();
        }

        public void Flush()
        {
            _completionEvent.Wait();
            _stream?.Flush();
            GC.Collect();
        }

        public void Dispose()
        {
            if (_disposed == false)
            {
                Flush();
                _disposed = true;
                _queueCheckerSemaphore.Dispose();
                _stream.Dispose();
            }
        }
    }
}<|MERGE_RESOLUTION|>--- conflicted
+++ resolved
@@ -11,11 +11,7 @@
         private readonly SemaphoreSlim _queueCheckerSemaphore = new SemaphoreSlim(0);
         private readonly ManualResetEventSlim _completionEvent = new ManualResetEventSlim(true);
         private readonly ConcurrentBag<Packet> _inputBag = new ConcurrentBag<Packet>();
-<<<<<<< HEAD
-        private readonly int _resourceReleaseThreshold = 10000; // packets
-=======
         private int? _resourceReleaseThreshold;
->>>>>>> c2b55356
         private long _packetCounter = 0;
         private bool _disposed;
         private Stream _stream;
